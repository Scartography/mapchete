#########
Changelog
#########

----
0.31
----
<<<<<<< HEAD
* don't raise exception when one of the registered processes cannot be imported (#225)
=======
* don't close pool between zoom levels (#227)
>>>>>>> 454db108

----
0.30
----
* fixed raise of ``FileNotFounderror`` on ``mapchete.io.raster.read_raster_no_crs()``
* fixed overview ``get_parent()`` on zoom 0 in batch processing
* sort processes alphabetically in ``mapchete processes``
* always raise ``FileNotFoundError`` if input file does not exist
* wait for 1 second between retry attempts on file read error
* added ``--overviews`` and ``--overviews-resampling-method`` to ``mapchete convert``
* fixed overview generation when output pixelbuffer was provided (#220)
* remote reading fixes (#219)
  * add GDAL HTTP options
  * handle ``AccessDenied`` exception which could occur if after an ``RasterioIOError`` a check is run if the file even exists
* increased required minimum NumPy version to 1.16
* pass on output parameters to mapchete process (#215, fixes #214)


----
0.29
----
* fixed convert on single remote files (#205)
* fixed ``FileNotFoundError`` on ``driver_from_file()`` (#201)
* fixed zoom level order when processing multiple zooms (#207)
* inputs get intialized as readonly if only overviews are built (#140)
* AWS secrets get obfuscated in logs (#203)


----
0.28
----

* breaking changes

  * output drivers must now provide ``OutputDataWriter`` and ``OutputDataReader`` classes instead of a single ``OutputData`` class
  * ``OutputDataWriter.close()`` method must accept ``exc_type=None, exc_value=None, exc_traceback=None`` keywords
  * ``mapchete pyramid`` CLI was removed and is replaced by the more versatile ``mapchete convert`` (#157, #192)
  * all CLI multiword options are separated by an hyphen (``-``) instead of underscore (``_``) (#189)

* overview tiles get also updated if child baselevel tile changes (#179)
* on ``batch_process()`` check which process output exists and only use parallelization for process tiles which will be processed (#179)
* fixed ``area_at_zoom()`` when using input groups (#181)
* fixed single GeoTIFF output bounds should use process area (#182)
* fixed YAML warning (#167)
* inputs preserve order (#176)
* enabled writing into single GeoTIFF files (#175)
* enabled multiprocessing spawn method (#173)
* extracted ``execute()`` logic to ``TileProcess`` class (#173)
* process workers now only receive objects and parameters they need (#173)
* parsing mapchete input does not fail if zoom levels do not match
* enable other projections again for GeoJSON output (closing #151)
* let rasterio & fiona decide whether single file can be opened (#186)
* provide option to show less content on CLI mapchete processes (#165)
* automatically detect loggers from registered mapchete packages and user process files
* enable drivers which do not handle pure NumPy arrays or feature lists
* ``OutputData`` classes have new ``output_valid()``, ``output_cleaned()`` and ``extract_subset()`` methods
* ``copy=False`` flag has been added to all NumPy ``.astype()`` calls to avoid unnecessary copying of arrays in memory
* extra requirements have been removed from ``requirements.txt``
* setup.py uses now ``find_packages()`` function to detect subpackages
* minimum required NumPy version is now 1.15


----
0.27
----

* enable reading from output tile directories which have a different CRS
* enable GeoPackage as single file input
* fixed antimeridian shift check
* added retry decorator to read functions & added ``get_gdal_options()`` and
  ``read_raster_no_crs()`` functions
* pass on ``antimeridian_cutting`` from ``reproject_geometry()`` to underlying Fiona
  function
* fix transform shape on non-square tiles (#145)
* fixed VRT NODATA property, use GDAL typenames
* ``mapchete index`` shows progress bar for all tiles instead per zoom level and takes
  ``--point`` parameter
* tile directories now requires ``resampling`` in ``open()``, not in ``read()``
* added ``mapchete.processes.convert``
* use WKT CRS when writing VRT (closing #148)
* updated license year
* ``clean_geometry_type()`` raises ``GeometryTypeError`` if types do not match instead of
  returning ``None``
* default log level now is ``logging.WARNING``, not ``logging.ERROR``


----
0.26
----

* enable VRT creation for indexes
* added ``--vrt`` flag and ``--idx_out_dir`` option to ``mapchete execute``
* renamed ``--out_dir`` to ``--idx_out_dir`` for ``mapchete index``
* ``BufferedTile`` shape (``height``, ``width``) and bounds (``left``, ``bottom``,
  ``right`` and ``top``) properties now return correct values
* ``BufferedTile.shape`` now follows the order ``(height, width)`` (update from
  ``tilematrix 0.18``)
* ``ReferencedRaster`` now also has a ``bounds`` property, take caution when unpacking
  results of ``create_mosaic()``!
* ``create_mosaic()``: use tile columns instead of tile bounding box union to determine
  whether tiles are passing the Antimeridian; fixes #141


----
0.25
----

* use ``concurrent.futures`` instead of ``multiprocessing``
* make some dependencies optional (Flask, boto3, etc.)
* speed up ``count_tiles()``
* ``execute()`` function does not require explicit ``**kwargs`` anymore


----
0.24
----

* breaking changes:

  * all Python versions < 3.5 are not supported anymore!

* default drivers now can handle S3 bucket outputs
* file based output drivers write output metadata into ``metadata.json``
* output directories can be used as input for other processes if they have a
  ``metadata.json``
* if Fiona driver has 'append' mode enabled, index entries get appended instead of writing
  a whole new file


----
0.23
----

* breaking change:

  * for CLI utilities when providing minimum and maximum zoom, it has to have the form of
    ``5,6`` instead of ``5 6``

* remove deprecated ``memoryfile`` usage for ``write_raster_window()``
* fix ``s3`` path for ``mapchete index``
* add ``snap_bounds``, ``clip_bounds`` functions & ``effective_bounds`` to config
* made user processes importable as modules (#115)
* changed ``process_file`` paremeter to ``process``
* added ``mapchete.processes`` entry point to allow other packages add their processes
* switched from argparse to click
* ``execute`` and ``index`` commands accept now more than one mapchete files
* added ``mapchete.cli.commands`` entry point to allow other packages have ``mapchete``
  subcommands


----
0.22
----

* don't pass on ``mapchete_file`` to ``execute()`` kwargs
* apply workaround for tqdm: https://github.com/tqdm/tqdm/issues/481


----
0.21
----

* breaking change:

  * old-style Process classes are not supported anymore

* user process accepts kwargs from custom process parameters
* process_file is imported once when initializing the process (#114)
* when validating, import process_file to quickly reveal ``ImporError``
* fixed ``execute --point``
* also check for ``s3`` URLs when adding GDAL HTTP options
* default ``max_chunksize`` to 1 (#113)


----
0.20
----

* fixed geometry reprojection for LineString and MultiLineString geometries (use buffer
  buffer to repair geometries does not work for these types)
* added ``RasterWindowMemoryFile()`` context manager around ``rasterio.io.MemoryFile``
  (#105)
* passing on dictionary together with numpy array from user process will write the
  dictionary as GeoTIFF tag (#101)
* added ``--wkt_geometry`` to ``execute`` which enables providing process bounds via WKT
* added ``--point`` to ``execute`` which enables providing a point location to be
  processed
* added ``--no_pbar`` to ``execute`` to disable progress bar
* ``mapchete index`` command now can create vector index files (``GeoJSON`` and
  ``GeoPackage``) and a text file containing output tile paths
* ``output.tiles_exist()`` now has two keyword arguments ``process_tile`` and
  ``output_tile`` to enable check for both tile types
* restructuring internal modules (core and config), no API changes


----
0.19
----

* made logging functionality now library friendly (#102)
* added ``mapchete.log`` module with functions simplifying logging for user processes and
  driver plugins
* ``mapchete execute``

  * ``--logfile`` flag writes log files with debug level
  * ``--debug`` disables progress bar & prints debug log output
  * ``--verbose`` enables printing of process tile information while showing the
    progress bar
  * ``--max_chunksize`` lets user decide which maximum chunk size is used by
    ``multiprocessing``

* batch processing module

  * ``mapchete._batch`` functionality absorbed into main module
  * writing output is now handled by workers instead by main process
  * new function ``Mapchete.batch_processor()`` is a generator which processes all of
    the process tiles and returns information (i.e. processing & write times)
  * ``Mapchete.batch_process()`` consumes ``Mapchete.batch_processor()`` without
    returning anything
  * ``quiet`` and ``debug`` flags are deprecated and removed

* ``get_segmentize_value()`` moved from ``mapchete.formats.defaults.raster_file`` to
  ``mapchete.io``
* use GDAL options for remote files (closing #103) per default:

  * ``GDAL_DISABLE_READDIR_ON_OPEN=True``
  * ``GDAL_HTTP_TIMEOUT=30``

* introduced ``mapchete.io.path_is_remote()``


----
0.18
----

* verstion 0.17 was not properly deployed, therefore nev version


----
0.17
----

* ``write_raster_window`` now returns a ``rasterio.MemoryFile()`` if path is
  ``"memoryfile"``
* refactoring of ``MapcheteConfig`` (#99):

  * mapchete configuration changes:

    * ``process_zoom`` and ``process_minzoom``, ``process_maxzoom`` now have to be set via
      ``zoom_levels`` parameter
    * process pyramid now has to be set via a ``pyramid`` dictionary at root element (#78)
    * pyramid type is now called ``grid`` instead of ``type``
    * tile pyramids can now have custom grids (see
      https://github.com/ungarj/tilematrix/blob/master/doc/tilematrix.md#tilepyramid)
    * ``process_bounds`` are now called ``bounds``

  * API changes:

    * new attributes:

      * ``init_zoom_levels`` is a subset of ``zoom_levels`` and indicates initialization
        zoom levels via the ``zoom`` kwarg
      * ``init_bounds`` is a subset of ``bounds`` and indicates initialization bounds via
        the ``bounds`` kwarg

    * deprecated attributes:

      * ``crs`` is now found at ``process_pyramid.crs``
      * ``metatiling`` is now found at ``process_pyramid.metatiling``
      * ``pixelbuffer`` is now found at ``process_pyramid.pixelbuffer``
      * ``inputs`` was renamed to ``input``
      * ``process_bounds`` was renamed to ``bounds``

    * deprecated methods:

      * ``at_zoom()`` now called ``params_at_zoom()``
      * ``process_area()`` now called ``area_at_zoom()``
      * ``process_bounds()`` now called ``bounds_at_zoom()``


----
0.16
----

* added ``TileDirectory`` as additional input option (#89)
* make all default output formats available in ``serve`` (#63)
* remove Pillow from dependencies (related to #63)


----
0.15
----

* enabled optional ``cleanup()`` function for ``InputData`` objects when ``Mapchete`` is
  closed.


----
0.14
----

* added python 3.4, 3.5 and 3.6 support


----
0.13
----

* driver using ``InputData`` function must now accept ``**kwargs``
* fixed ``resampling`` issue introduced with inapropriate usage of ``WarpedVRT`` in
  ``read_raster_window()``
* ``str`` checks now use ``basestring`` to also cover ``unicode`` encodings
* ``read_raster_window()`` now accepts GDAL options which get passed on to
  ``rasterio.Env()``
* all resampling methods from ``rasterio.enums.Resampling`` are now available (#88)


----
0.12
----

* adapt chunksize formula to limit ``multiprocessing`` chunksize between 0 and 16; this
  resolves occuring ``MemoryError()`` and some performance impediments, closing #82
* GeoTIFF output driver: use ``compress`` (like in rasterio) instead of ``compression`` &
  raise ``DeprecationWarning`` when latter is used


----
0.11
----

* ``vector.reproject_geometry()`` throws now ``shapely.errors.TopologicalError`` instead
  of ``RuntimeError`` if reprojected geometry is invalid
* ``vector.reproject_geometry()`` now uses ``fiona.transform.transform_geom()`` internally
* pass on delimiters (zoom levels & process bounds) to drivers ``InputData`` object
* when a tile is specified in ``mapchete execute``, process bounds are clipped to tile
  bounds
* better estimate ``chunksize`` for multiprocessing in tile processing & preparing inputs
* add nodata argument to ``read_raster_window()`` to fix ``rasterio.vrt.WarpedVRT``
  resampling issue


----
0.10
----

* better memory handling by detatching process output data from ``BufferedTile`` objects
* breaking API changes:

  * ``Mapchete.execute()`` returns raw data instead of tile with data attribute
  * ``Mapchete.read()`` returns raw data instead of tile with data attribute
  * ``Mapchete.get_raw_output()`` returns raw data instead of tile with data attribute
  * ``Mapchete.write()`` requires process_tile and data as arguments
  * same valid for all other ``read()`` and ``write()`` functions in drivers &
    ``MapcheteProcess`` object
  * formats ``is_empty()`` function makes just a basic intersection check but does not
    actually look into the data anymore
  * formats ``read()`` functions are not generators anymore but follow the rasterio style
    (2D array when one band index is given, 3D arrays for multiple band indices)

* new ``MapcheteNodataTile`` exception to indicate an empty process output
* raster_file & geotiff Input cache removed
* ``get_segmentize_value()`` function is now public
* use ``rasterio.vrt.WarpedVRT`` class to read raster windows
* source rasters without nodata value or mask are now handled properly (previously a
  default nodata value of 0 was assumed)


---
0.9
---

* removed GDAL from dependencies by reimplementing ogr ``segmentize()`` using shapely
* use ``cascaded_union()`` instead of ``MultiPolygon`` to determine process area


---
0.8
---

* process file now will accept a simple ``execute(mp)`` function
* current version number is now accessable at ``mapchete.__version`` (#77)
* added ``--version`` flag to command line tools


---
0.7
---

* fixed PNG alpha band handling
* added generic ``MapcheteEmptyInputTile`` exception
* internal: available pyramid types are now loaded dynamically from ``tilematrix``
* closed #25: use HTTP errors instead of generating pink tiles in ``mapchete serve``


---
0.6
---

* ``input_files`` config option now raises a deprecation warning and will be replaced with
  ``input``
* abstract ``input`` types are now available which is necessary for additional non-file
  based input drivers such as DB connections
* improved antimeridian handling in ``create_mosaic()`` (#69)
* improved baselevel generation performance (#74)


---
0.5
---

* introduced iterable input data groups
* introduced pytest & test coverage of 92%
* adding Travis CI and coveralls integrations
* automated pypi deploy
* introduced ``mapchete.open()`` and ``batch_process()``
* progress bar on batch process
* proper logging & custom exceptions
* documentation on readthedocs.io


---
0.4
---

* introduced pluggable format drivers (#47)
* ``mapchete formats`` subcommand added; lists available input & output formats
* completely refactored internal module structure
* removed ``self.write()`` function; process outputs now have to be passed on
  via ``return`` (#27)
* ``baselevel`` option now works for both upper and lower zoom levels
* added compression options for GTiff output
* make documentation and docstrings compatible for readthedocs.org


---
0.3
---

* added new overall ``mapchete`` command line tool, which will replace
  ``mapchete_execute``, ``mapchete_serve`` and ``raster2pyramid``
* added ``mapchete create`` subcommand, which creates a dummy process
  (.mapchete & .py files)
* if using an input file from command line, the configuration input_file
  parameter must now be set to 'from_command_line' instead of 'cli'
* input files can now be opened directly using their identifier instead of
  self.params["input_files"]["identifier"]


---
0.2
---

* fixed installation bug (io_utils module could not be found)
* rasterio's CRS() class now handles CRSes
* fixed tile --> metatile calculations
* fixed vector file read over antimeridian
* rewrote reproject_geometry() function


---
0.1
---

* added vector data read
* added vector output (PostGIS & GeoJSON)
* added NumPy tile output
* added spherical mercator support
* tile with buffers next to antimeridian get full data
* combined output\_ ... parameters to output object in mapchete config files


-----
0.0.2
-----

* renamed ``mapchete_execute.py`` command to ``mapchete_execute``
* renamed ``mapchete_serve.py`` command to ``mapchete_serve``
* added ``raster2pyramid`` command
* added ``--tile`` flag in ``mapchete_execute`` for single tile processing
* added ``--port`` flag in ``mapchete_serve`` to customize port
* added ``clip_array_with_vector`` function for user-defined processes


-----
0.0.1
-----

* basic functionality of mapchete_execute
* parallel processing
* parsing of .mapchete files
* reading and writing of raster data<|MERGE_RESOLUTION|>--- conflicted
+++ resolved
@@ -5,11 +5,8 @@
 ----
 0.31
 ----
-<<<<<<< HEAD
 * don't raise exception when one of the registered processes cannot be imported (#225)
-=======
 * don't close pool between zoom levels (#227)
->>>>>>> 454db108
 
 ----
 0.30
