--- conflicted
+++ resolved
@@ -32,12 +32,8 @@
     "importlib-resources",
     "numpy>=1.16",
     "oyaml",
-<<<<<<< HEAD
-    "pydantic>=2.0.0",
+    "pydantic>=2.3.0",
     "pydantic_settings>=2.0.0",
-=======
-    "pydantic>=2.3.0",
->>>>>>> ffdc8d2b
     "pyproj",
     "python-dateutil",
     "rasterio>1.2.10",
